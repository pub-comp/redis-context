﻿<Project Sdk="Microsoft.NET.Sdk">

  <PropertyGroup>
    <TargetFramework>netstandard2.0</TargetFramework>
    <AssemblyName>PubComp.RedisRepo</AssemblyName>
    <RootNamespace>PubComp.RedisRepo</RootNamespace>
    <AutoGenerateBindingRedirects>true</AutoGenerateBindingRedirects>
    <GenerateBindingRedirectsOutputType>true</GenerateBindingRedirectsOutputType>
<<<<<<< HEAD
    <AssemblyFileVersion>4.0.0.0</AssemblyFileVersion>
    <AssemblyVersion>4.1.1.0</AssemblyVersion>
    <Version>4.1.1</Version>
=======
>>>>>>> 8023d650
    <GeneratePackageOnBuild>true</GeneratePackageOnBuild>
    <IncludeSymbols>true</IncludeSymbols>
    <PublishRepositoryUrl>true</PublishRepositoryUrl>
    <!--Inc Version & AssemblyFileVersion each version-->
    <AssemblyFileVersion>5.2.2.0</AssemblyFileVersion>
    <Version>5.2.2</Version>
    <!--Don't inc AssemblyVersion for minor versions!-->
    <AssemblyVersion>5.0.0.0</AssemblyVersion>
  </PropertyGroup>

  <ItemGroup>
    <PackageReference Include="NLog" Version="4.5.11" />
    <PackageReference Include="StackExchange.Redis" Version="2.0.519" />
    <PackageReference Include="Microsoft.SourceLink.GitHub" Version="1.0.0-beta2-18618-05" PrivateAssets="All" />
  </ItemGroup>

  <ItemGroup>
    <Folder Include="Properties\" />
  </ItemGroup>
</Project>
<|MERGE_RESOLUTION|>--- conflicted
+++ resolved
@@ -1,34 +1,28 @@
-﻿<Project Sdk="Microsoft.NET.Sdk">
-
-  <PropertyGroup>
-    <TargetFramework>netstandard2.0</TargetFramework>
-    <AssemblyName>PubComp.RedisRepo</AssemblyName>
-    <RootNamespace>PubComp.RedisRepo</RootNamespace>
-    <AutoGenerateBindingRedirects>true</AutoGenerateBindingRedirects>
-    <GenerateBindingRedirectsOutputType>true</GenerateBindingRedirectsOutputType>
-<<<<<<< HEAD
-    <AssemblyFileVersion>4.0.0.0</AssemblyFileVersion>
-    <AssemblyVersion>4.1.1.0</AssemblyVersion>
-    <Version>4.1.1</Version>
-=======
->>>>>>> 8023d650
-    <GeneratePackageOnBuild>true</GeneratePackageOnBuild>
-    <IncludeSymbols>true</IncludeSymbols>
-    <PublishRepositoryUrl>true</PublishRepositoryUrl>
-    <!--Inc Version & AssemblyFileVersion each version-->
-    <AssemblyFileVersion>5.2.2.0</AssemblyFileVersion>
-    <Version>5.2.2</Version>
-    <!--Don't inc AssemblyVersion for minor versions!-->
-    <AssemblyVersion>5.0.0.0</AssemblyVersion>
-  </PropertyGroup>
-
-  <ItemGroup>
-    <PackageReference Include="NLog" Version="4.5.11" />
-    <PackageReference Include="StackExchange.Redis" Version="2.0.519" />
-    <PackageReference Include="Microsoft.SourceLink.GitHub" Version="1.0.0-beta2-18618-05" PrivateAssets="All" />
-  </ItemGroup>
-
-  <ItemGroup>
-    <Folder Include="Properties\" />
-  </ItemGroup>
-</Project>
+﻿<Project Sdk="Microsoft.NET.Sdk">
+
+  <PropertyGroup>
+    <TargetFramework>netstandard2.0</TargetFramework>
+    <AssemblyName>PubComp.RedisRepo</AssemblyName>
+    <RootNamespace>PubComp.RedisRepo</RootNamespace>
+    <AutoGenerateBindingRedirects>true</AutoGenerateBindingRedirects>
+    <GenerateBindingRedirectsOutputType>true</GenerateBindingRedirectsOutputType>
+    <GeneratePackageOnBuild>true</GeneratePackageOnBuild>
+    <IncludeSymbols>true</IncludeSymbols>
+    <PublishRepositoryUrl>true</PublishRepositoryUrl>
+    <!--Inc Version & AssemblyFileVersion each version-->
+    <AssemblyFileVersion>5.2.2.0</AssemblyFileVersion>
+    <Version>5.2.2</Version>
+    <!--Don't inc AssemblyVersion for minor versions!-->
+    <AssemblyVersion>5.0.0.0</AssemblyVersion>
+  </PropertyGroup>
+
+  <ItemGroup>
+    <PackageReference Include="NLog" Version="4.5.11" />
+    <PackageReference Include="StackExchange.Redis" Version="2.0.519" />
+    <PackageReference Include="Microsoft.SourceLink.GitHub" Version="1.0.0-beta2-18618-05" PrivateAssets="All" />
+  </ItemGroup>
+
+  <ItemGroup>
+    <Folder Include="Properties\" />
+  </ItemGroup>
+</Project>